--- conflicted
+++ resolved
@@ -5,12 +5,9 @@
 import net.kigawa.keruta.executor.domain.model.TaskStatus
 import org.slf4j.LoggerFactory
 import org.springframework.stereotype.Service
-import java.io.BufferedReader
 import java.io.File
-import java.io.InputStreamReader
 import java.nio.file.Files
 import java.nio.file.Paths
-import java.util.concurrent.TimeUnit
 
 /**
  * Service for executing tasks locally.
@@ -19,16 +16,11 @@
 class CoderExecutionService(
     private val properties: KerutaExecutorProperties,
     private val taskApiService: TaskApiService,
-<<<<<<< HEAD
-=======
     private val localExecutionService: LocalExecutionService,
->>>>>>> 6eeb60a1
 ) {
     private val logger = LoggerFactory.getLogger(CoderExecutionService::class.java)
 
     /**
-<<<<<<< HEAD
-=======
      * Executes the coder CLI with the given arguments.
      * @param args the arguments to pass to the coder CLI
      * @param environment the environment variables to set
@@ -44,7 +36,6 @@
     }
 
     /**
->>>>>>> 6eeb60a1
      * Executes a task locally.
      * @param task the task to execute
      * @return true if the task was executed successfully, false otherwise
@@ -58,11 +49,7 @@
                 task.id,
                 TaskStatus.IN_PROGRESS,
                 "Task execution started"
-<<<<<<< HEAD
-            ) ?: return false
-=======
             ) == null) return false
->>>>>>> 6eeb60a1
 
             // Get the task script
             val script = taskApiService.getTaskScript(task.id)
@@ -78,11 +65,7 @@
 
             logger.info("Successfully retrieved script for task ${task.id}")
 
-<<<<<<< HEAD
-            // Log that we're executing locally
-=======
             // Log that we're executing the task
->>>>>>> 6eeb60a1
             val logMessage = "Task is being executed locally"
             taskApiService.appendTaskLogs(task.id, logMessage)
 
@@ -170,63 +153,10 @@
         environment: Map<String, String>
     ): String {
         logger.debug("Executing $scriptType script for task $taskId")
-        logger.info("Executing command locally: $scriptContent")
 
         try {
-<<<<<<< HEAD
-            // Create a temporary script file
-            val tempDir = Files.createTempDirectory("keruta-executor")
-            val scriptFile = Paths.get(tempDir.toString(), "script.sh").toFile()
-
-            // Write the command to the script file
-            scriptFile.writeText("#!/bin/bash\n$scriptContent")
-
-            // Make the script executable
-            scriptFile.setExecutable(true)
-
-            // Build the process
-            val processBuilder = ProcessBuilder("/bin/bash", scriptFile.absolutePath)
-
-            // Set environment variables
-            val processEnv = processBuilder.environment()
-            processEnv.putAll(environment)
-
-            // Start the process
-            val process = processBuilder.start()
-
-            // Read the output
-            val output = StringBuilder()
-            val reader = BufferedReader(InputStreamReader(process.inputStream))
-            var line: String?
-            while (reader.readLine().also { line = it } != null) {
-                output.append(line).append("\n")
-            }
-
-            // Read the error
-            val error = StringBuilder()
-            val errorReader = BufferedReader(InputStreamReader(process.errorStream))
-            while (errorReader.readLine().also { line = it } != null) {
-                error.append(line).append("\n")
-            }
-
-            // Wait for the process to complete
-            process.waitFor(30, TimeUnit.MINUTES)
-
-            // Delete the temporary script file
-            scriptFile.delete()
-
-            // Log output
-            logger.debug("Command output: ${output.toString()}")
-            if (error.isNotEmpty()) {
-                logger.warn("Command error: ${error.toString()}")
-            }
-
-            // Return output
-            return output.toString()
-=======
             // Execute the script locally
             return localExecutionService.executeCommand(scriptContent, environment)
->>>>>>> 6eeb60a1
         } catch (e: Exception) {
             logger.error("Error executing $scriptType script for task $taskId", e)
             throw e
